/**
 * ──────────────────────────────────────────────────
 * File: src/testIds.ts
 * Description: Central test ID constants for TondroAI CRM
 * Author: Muhammad Abubakar Khan
 * Created: 18-06-2025
<<<<<<< HEAD
 * Last Updated: 10-07-2025
=======
 * Last Updated: 12-07-2025
>>>>>>> d353879b
 * ──────────────────────────────────────────────────
 */

export const TestIds = {
  // Navigation
  navigation: {
    dashboard: 'navigation-dashboard',
    organizations: 'navigation-organizations',
    users: 'navigation-users',
    subscriptions: 'navigation-subscriptions',
    products: 'navigation-products',
    transcripts: 'navigation-transcripts',
    jobs: 'navigation-jobs',
    auditLog: 'navigation-audit-log',
    logout: 'navigation-logout',
  },

  // Login
  login: {
    username: 'login-username',
    password: 'login-password',
    submit: 'login-submit',
    forgotCredentials: 'login-forgot-credentials',
    forgotDialog: 'login-forgot-dialog',
    forgotDialogClose: 'login-forgot-dialog-close',
  },

  // Dashboard
  dashboard: {
    page: 'dashboard-page',
    healthCheck: 'dashboard-health-check',
    apiStatus: 'dashboard-api-status',
    refreshHealth: 'dashboard-refresh-health',
    refreshStatus: 'dashboard-refresh-status',
  },

  // Filter Form
  filterForm: {
    container: 'filter-form-container',
    expandCollapse: 'filter-form-expand-collapse',
    clearFilters: 'filter-form-clear',
    clearButton: 'filter-form-clear-button',
    clearSearch: 'filter-form-clear-search',
    applyFilters: 'filter-form-apply',
    search: 'filter-form-search',
    status: 'filter-form-status',
    domain: 'filter-form-domain',
    organization: 'filter-form-organization',
    role: 'filter-form-role',
    email: 'filter-form-email',
    product: 'filter-form-product',
    tier: 'filter-form-tier',
    entityType: 'filter-form-entity-type',
    action: 'filter-form-action',
    dateFrom: 'filter-form-date-from',
    dateTo: 'filter-form-date-to',
    page: 'filter-form-page',
    pageSize: 'filter-form-page-size',
    roleOption: (role: string) => `filter-form-role-option-${role}`,
    statusTrigger: 'filter-status-select-trigger',
    statusOptionAll: 'filter-status-option-all',
    statusOption: (status: string) => `filter-form-status-option-${status}`,
    organizationOption: (orgId: string) =>
      `filter-form-organization-option-${orgId}`,
    productOption: (productId: string | number) =>
      `filter-form-product-option-${productId}`,
    tierOption: (tier: string) => `filter-form-tier-option-${tier}`,
    entityTypeOption: (entityType: string) =>
      `filter-form-entity-type-option-${entityType}`,
    actionOption: (action: string) => `filter-form-action-option-${action}`,
    entityTypeOptionAll: 'filter-form-entity-type-option-all',
    actionOptionAll: 'filter-form-action-option-all',
    organizationOptionAll: 'filter-form-organization-option-all',
    roleOptionAll: 'filter-form-role-option-all',
    productOptionAll: 'filter-form-product-option-all',
    tierOptionAll: 'filter-form-tier-option-all',
  },

  // Entity Table
  entityTable: {
    container: 'entity-table-container',
    refresh: 'entity-table-refresh',
    pagination: 'entity-table-pagination',
    rowsPerPage: 'entity-table-rows-per-page',
    nextPage: 'entity-table-next-page',
    previousPage: 'entity-table-previous-page',
    sortColumn: (columnName: string) => `entity-table-sort-${columnName}`,
    expandRow: (rowId: string) => `entity-table-expand-${rowId}`,
    actionButton: (action: string, rowId: string) =>
      `entity-table-action-${action}-${rowId}`,
  },

  // Organizations
  organizations: {
    page: 'organizations-page',
    createButton: 'organizations-create-button',
    table: 'organizations-table',
    viewDetails: (orgId: string | number) =>
      `organizations-view-details-${orgId}`,
    edit: (orgId: string | number) => `organizations-edit-${orgId}`,
    delete: (orgId: string | number) => `organizations-delete-${orgId}`,
    updateStatus: (orgId: string | number) =>
      `organizations-update-status-${orgId}`,
    viewMetrics: (orgId: string | number) =>
      `organizations-view-metrics-${orgId}`,
    viewUsers: (orgId: string | number) => `organizations-view-users-${orgId}`,
    viewSubscriptions: (orgId: string | number) =>
      `organizations-view-subscriptions-${orgId}`,

    // Create Dialog
    createDialog: {
      container: 'organizations-create-dialog',
      title: 'organizations-create-dialog-title',
      tenantName: 'organizations-create-tenant-name',
      domain: 'organizations-create-domain',
      adminEmail: 'organizations-create-admin-email',
      status: 'organizations-create-status',
      submit: 'organizations-create-submit',
      cancel: 'organizations-create-cancel',
      error: 'organizations-create-error',
      statusOption: (status: string) =>
        `organizations-create-dialog-status-option-${status}`,
    },

    // Edit Dialog
    editDialog: {
      container: 'organizations-edit-dialog',
      title: 'organizations-edit-dialog-title',
      tenantName: 'organizations-edit-tenant-name',
      domain: 'organizations-edit-domain',
      status: 'organizations-edit-status',
      submit: 'organizations-edit-submit',
      cancel: 'organizations-edit-cancel',
      statusOption: (status: string) =>
        `organizations-edit-dialog-status-option-${status}`,
    },

    // Subscription Form
    subscriptionForm: {
      container: 'organizations-subscription-form',
      addButton: 'organizations-subscription-add',
      removeButton: (index: number) =>
        `organizations-subscription-remove-${index}`,
      productSelect: (index: number) =>
        `organizations-subscription-product-${index}`,
      tierSelect: (index: number) => `organizations-subscription-tier-${index}`,
      startDate: (index: number) =>
        `organizations-subscription-start-date-${index}`,
      endDate: (index: number) =>
        `organizations-subscription-end-date-${index}`,
      subscriptionCard: (index: number) =>
        `organizations-subscription-card-${index}`,
      productSelectOption: (index: number, productId: string | number) =>
        `organizations-subscription-product-option-${index}-${productId}`,
      tierSelectOption: (index: number, tier: string) =>
        `organizations-subscription-tier-option-${index}-${tier}`,
    },

    // View Dialog
    viewDialog: {
      container: 'organizations-view-dialog',
      title: 'organizations-view-dialog-title',
      closeButton: 'organizations-view-close-button',
    },
  },

  // Users
  users: {
    page: 'users-page',
    table: 'users-table',
    createButton: 'users-create-button',
    viewDetails: (id: number) => `users-view-details-${id}`,
    edit: (id: number) => `users-edit-${id}`,
    deactivate: (id: number) => `users-deactivate-${id}`,
    updateRole: (userId: number) => `users-update-role-${userId}`,
    updateStatus: (userId: number) => `users-update-status-${userId}`,
    recordLogin: (userId: number) => `users-record-login-${userId}`,

    // Create Dialog
    createDialog: {
      container: 'users-create-dialog',
      title: 'users-create-dialog-title',
      organization: 'users-create-organization',
      domain: 'users-create-domain',
      email: 'users-create-email',
      firstName: 'users-create-first-name',
      lastName: 'users-create-last-name',
      role: 'users-create-role',
      submit: 'users-create-submit',
      cancel: 'users-create-cancel',
      error: 'users-create-error',
      domainOption: (domainId: string | number) =>
        `users-create-dialog-domain-option-${domainId}`,
      roleOption: (role: string) => `users-create-dialog-role-option-${role}`,
      organizationOption: (orgId: string) =>
        `users-create-dialog-organization-option-${orgId}`,
    },

    // Edit Dialog
    editDialog: {
      container: 'users-edit-dialog',
      title: 'users-edit-dialog-title',
      organization: 'users-edit-organization',
      domain: 'users-edit-domain',
      email: 'users-edit-email',
      firstName: 'users-edit-first-name',
      lastName: 'users-edit-last-name',
      role: 'users-edit-role',
      status: 'users-edit-status',
      submit: 'users-edit-submit',
      cancel: 'users-edit-cancel',
      roleOption: (role: string) => `users-edit-dialog-role-option-${role}`,
      statusOption: (status: string) =>
        `users-edit-dialog-status-option-${status}`,
      organizationOption: (orgId: number) =>
        `users-edit-dialog-organization-option-${orgId}`,
    },

    // View Dialog
    viewDialog: {
      container: 'users-view-dialog',
      title: 'users-view-dialog-title',
      editButton: 'users-view-edit-button',
      closeButton: 'users-view-close-button',
    },
  },

  // Subscriptions
  subscriptions: {
    page: 'subscriptions-page',
    createButton: 'subscriptions-create-button',
    table: 'subscriptions-table',
    viewDetails: (subId: string) => `subscriptions-view-details-${subId}`,
    edit: (subId: string) => `subscriptions-edit-${subId}`,
    updateStatus: (subId: string) => `subscriptions-update-status-${subId}`,
    recordUsage: (subId: string) => `subscriptions-record-usage-${subId}`,
    viewUsage: (subId: string) => `subscriptions-view-usage-${subId}`,
    checkLimits: (subId: string) => `subscriptions-check-limits-${subId}`,
    cancel: (subId: string) => `subscriptions-cancel-${subId}`,

    // Create Dialog
    createDialog: {
      container: 'subscriptions-create-dialog',
      title: 'subscriptions-create-dialog-title',
      organization: 'subscriptions-create-organization',
      product: 'subscriptions-create-product',
      tier: 'subscriptions-create-tier',
      startDate: 'subscriptions-create-start-date',
      submit: 'subscriptions-create-submit',
      cancel: 'subscriptions-create-cancel',
      error: 'subscriptions-create-error',
      organizationOption: (orgId: string) =>
        `subscriptions-create-dialog-organization-option-${orgId}`,
      productOption: (productId: string | number) =>
        `subscriptions-create-dialog-product-option-${productId}`,
      tierOption: (tier: string) =>
        `subscriptions-create-dialog-tier-option-${tier}`,
    },

    // Edit Dialog
    editDialog: {
      container: 'subscriptions-edit-dialog',
      title: 'subscriptions-edit-dialog-title',
      tier: 'subscriptions-edit-tier',
      status: 'subscriptions-edit-status',
      submit: 'subscriptions-edit-submit',
      cancel: 'subscriptions-edit-cancel',
      error: 'subscriptions-edit-error',
      tierOption: (tier: string) =>
        `subscriptions-edit-dialog-tier-option-${tier}`,
      statusOption: (status: string) =>
        `subscriptions-edit-dialog-status-option-${status}`,
    },

    // View Dialog
    viewDialog: {
      container: 'subscriptions-view-dialog',
      title: 'subscriptions-view-dialog-title',
      closeButton: 'subscriptions-view-close-button',
    },
  },

  // Transcripts
  transcripts: {
    page: 'transcripts-page',
    fileInput: 'transcripts-file-input',
    browseButton: 'transcripts-browse-button',
    submitButton: 'transcripts-submit-button',
    clearButton: 'transcripts-clear-button',
    responseDisplay: 'transcripts-response-display',
    progressBar: 'transcripts-progress-bar',
    detailedResultsButton: 'transcripts-detailed-results-button',
    retryButton: 'transcripts-retry-button',

    // Processing Information
    processingInfo: {
      container: 'transcripts-processing-info',
      jobId: 'transcripts-job-id',
      processingTime: 'transcripts-processing-time',
      firstPassConfidence: 'transcripts-first-pass-confidence',
      finalPassConfidence: 'transcripts-final-pass-confidence',
    },

    // Analysis Results
    analysisResults: {
      container: 'transcripts-analysis-results',
      firstPassContainer: 'transcripts-first-pass-container',
      finalPassContainer: 'transcripts-final-pass-container',
      documentInfoTable: 'transcripts-document-info-table',
      studentInfoTable: 'transcripts-student-info-table',
      academicSummaryTable: 'transcripts-academic-summary-table',
      dynamicTable: (passType: string, sectionKey: string) =>
        `transcripts-table-${passType}-${sectionKey}`,
    },
  },

  // Products
  products: {
    page: 'products-page',
    createButton: 'products-create-button',
    table: 'products-table',
    viewDetails: (productId: number) => `products-view-details-${productId}`,
    edit: (productId: number) => `products-edit-${productId}`,
    delete: (productId: number) => `products-delete-${productId}`,

    // Create Dialog
    createDialog: {
      container: 'products-create-dialog',
      title: 'products-create-dialog-title',
      name: 'products-create-name',
      description: 'products-create-description',
      submit: 'products-create-submit',
      cancel: 'products-create-cancel',
    },

    // Edit Dialog
    editDialog: {
      container: 'products-edit-dialog',
      title: 'products-edit-dialog-title',
      name: 'products-edit-name',
      description: 'products-edit-description',
      submit: 'products-edit-submit',
      cancel: 'products-edit-cancel',
    },

    // View Dialog
    viewDialog: {
      container: 'products-view-dialog',
      title: 'products-view-dialog-title',
      editButton: 'products-view-edit-button',
      closeButton: 'products-view-close-button',
    },
  },

  // Audit Log
  auditLog: {
    page: 'audit-log-page',
    table: 'audit-log-table',
    viewDetails: (logId: string) => `audit-log-view-details-${logId}`,
    expandDetails: (logId: string) => `audit-log-expand-details-${logId}`,

    // View Dialog
    viewDialog: {
      container: 'audit-log-view-dialog',
      title: 'audit-log-view-dialog-title',
      closeButton: 'audit-log-view-close-button',
    },
  },

  // Common Actions
  common: {
    confirmDialog: 'common-confirm-dialog',
    confirmYes: 'common-confirm-yes',
    confirmNo: 'common-confirm-no',
    closeDialog: 'common-close-dialog',
    loadingSpinner: 'common-loading-spinner',
    errorAlert: 'common-error-alert',
    successAlert: 'common-success-alert',
  },

  // Domain management
  addDomainButton: 'add-domain-button',
  domainNameInput: 'domain-name-input',
  createDomainButton: 'create-domain-button',
  editDomainButton: 'edit-domain-button',
  updateDomainButton: 'update-domain-button',
  deleteDomainButton: 'delete-domain-button',
  addSubdomainButton: 'add-subdomain-button',
  domainManagementSection: 'domain-management-section',

  // Organizations Dropdown
  organizationsDropdown: {
    select: 'organizations-dropdown-select',
    optionAll: 'organizations-dropdown-option-all',
    option: (orgId: string) => `organizations-dropdown-option-${orgId}`,
  },

  // Jobs Page
  jobs: {
    pageContainer: 'jobs-page-container',
    loadingSpinner: 'jobs-loading-spinner',
    errorAlert: 'jobs-error-alert',
    refreshButton: 'jobs-refresh-button',
    jobsTable: 'jobs-table',
<<<<<<< HEAD
    jobRow: (jobId: number) => `job-row-${jobId}`,
=======
    jobRow: (jobId: string | number) => `jobs-job-row-${jobId}`,
>>>>>>> d353879b
  },
};

// ──────────────────────────────────────────────────
// End of File: src/testIds.ts
// ──────────────────────────────────────────────────<|MERGE_RESOLUTION|>--- conflicted
+++ resolved
@@ -4,11 +4,7 @@
  * Description: Central test ID constants for TondroAI CRM
  * Author: Muhammad Abubakar Khan
  * Created: 18-06-2025
-<<<<<<< HEAD
- * Last Updated: 10-07-2025
-=======
  * Last Updated: 12-07-2025
->>>>>>> d353879b
  * ──────────────────────────────────────────────────
  */
 
@@ -413,11 +409,7 @@
     errorAlert: 'jobs-error-alert',
     refreshButton: 'jobs-refresh-button',
     jobsTable: 'jobs-table',
-<<<<<<< HEAD
-    jobRow: (jobId: number) => `job-row-${jobId}`,
-=======
     jobRow: (jobId: string | number) => `jobs-job-row-${jobId}`,
->>>>>>> d353879b
   },
 };
 
