/**
 * ──────────────────────────────────────────────────
 * File: pages/api/transcripts/[...path].js
 * Description: Simple transcripts API proxy endpoint for TondroAI CRM
 * Author: Muhammad Abubakar Khan
 * Created: 18-07-2025
 * Last Updated: 21-07-2025
 * ──────────────────────────────────────────────────
 */

<<<<<<< HEAD
// Disable Next.js body parsing for file uploads
=======
import formidable from 'formidable';
import fs from 'fs';
import FormData from 'form-data';
import { proxy } from '../../../src/utils/proxy';

// Disable Next.js body parsing for this route
>>>>>>> 9d8461fe
export const config = {
  api: {
    bodyParser: false,
  },
};

const BACKEND_BASE_URL = process.env.NEXT_PUBLIC_TRANSCRIPTS_API_BASE_URL;

export default async function handler(req, res) {
  // Enable CORS
  res.setHeader('Access-Control-Allow-Origin', '*');
  res.setHeader(
    'Access-Control-Allow-Methods',
    'GET, POST, PUT, DELETE, OPTIONS'
  );
  res.setHeader('Access-Control-Allow-Headers', 'Content-Type, Authorization');

  // Handle preflight requests
  if (req.method === 'OPTIONS') {
    res.status(200).end();
    return;
  }

<<<<<<< HEAD
  try {
    // Get the path segments and query parameters
    const { path, ...queryParams } = req.query;
    const apiPath = Array.isArray(path) ? path.join('/') : path || '';

    // Build query string from query parameters (excluding 'path')
    const queryString = Object.keys(queryParams)
      .map(key => `${key}=${encodeURIComponent(queryParams[key])}`)
      .join('&');

    // Build the backend URL with query parameters
    const backendUrl = queryString
      ? `${BACKEND_BASE_URL}/${apiPath}?${queryString}`
      : `${BACKEND_BASE_URL}/${apiPath}`;

    console.log(
      `Transcripts API: Proxying ${req.method} request to: ${backendUrl}`
    );

    // Prepare headers
    const headers = {
      // Forward authorization header if present
      ...(req.headers.authorization && {
        Authorization: req.headers.authorization,
      }),
    };

    // Prepare request body
    let body;
    const fetchOptions = {
      method: req.method,
      headers: headers,
    };

    if (req.method !== 'GET' && req.method !== 'HEAD') {
      // For POST requests, forward the raw request body as-is
      body = req;

      // Forward content-type header
      if (req.headers['content-type']) {
        headers['Content-Type'] = req.headers['content-type'];
      }

      // Add body and duplex option
      fetchOptions.body = body;
      fetchOptions.duplex = 'half'; // Required for streaming bodies
    }

    // Forward the request to the transcripts backend
    const response = await fetch(backendUrl, fetchOptions);

    // Get response data
    const responseText = await response.text();

    // Try to parse as JSON, fallback to text
    let responseData;
    try {
      responseData = JSON.parse(responseText);
    } catch {
      responseData = { data: responseText };
    }

    // Return the response
    res.status(response.status).json(responseData);
  } catch (error) {
    console.error('Transcripts API Proxy error:', error);
    res.status(500).json({
      error: 'Transcripts API proxy request failed',
      details: error.message,
    });
  }
=======
  if (req.method === 'POST') {
    const form = formidable();

    // Use a Promise to handle the async form parsing
    await new Promise((resolve, reject) => {
      form.parse(req, async (err, fields, files) => {
        if (err) {
          res
            .status(500)
            .json({ error: 'Form parse error', details: err.message });
          return reject(err);
        }

        try {
          // Create a new FormData instance for the outgoing request
          const formData = new FormData();

          // Append fields
          Object.entries(fields).forEach(([key, value]) => {
            const processedValue = Array.isArray(value) ? value[0] : value;
            formData.append(key, processedValue);
          });

          // Append files
          Object.entries(files).forEach(([key, fileArr]) => {
            const file = Array.isArray(fileArr) ? fileArr[0] : fileArr;
            formData.append(key, fs.createReadStream(file.filepath), {
              filename: file.originalFilename,
              contentType: file.mimetype,
            });
          });

          // --- FIXED: Use correct HTTP/HTTPS module based on protocol ---
          const backendUrl = new URL(BACKEND_BASE_URL);
          const isHttps = backendUrl.protocol === 'https:';

          const requestOptions = {
            method: 'POST',
            host: backendUrl.hostname,
            path: '/jobs',
            port: backendUrl.port || (isHttps ? 443 : 80),
            // Merge form-data headers with the Authorization header
            headers: {
              ...formData.getHeaders(),
              ...(req.headers.authorization && {
                Authorization: req.headers.authorization,
              }),
            },
          };

          // Use the appropriate HTTP/HTTPS module based on the protocol
          const httpModule = isHttps ? require('https') : require('http');
          const backendReq = httpModule.request(requestOptions, backendRes => {
            let body = '';
            backendRes.on('data', chunk => {
              body += chunk;
            });
            backendRes.on('end', () => {
              try {
                res.status(backendRes.statusCode).json(JSON.parse(body));
              } catch (e) {
                res
                  .status(500)
                  .json({ error: 'Failed to parse backend response' });
              }
              resolve();
            });
          });

          backendReq.on('error', e => {
            console.error('Backend request error:', e);
            res
              .status(500)
              .json({ error: 'Backend request failed', details: e.message });
            reject(e);
          });

          // Pipe the form data to the request
          formData.pipe(backendReq);
        } catch (e) {
          console.error('Error during backend forwarding:', e);
          res
            .status(500)
            .json({ error: 'Internal server error', details: e.message });
          reject(e);
        }
      });
    }).catch(() => {
      // This catch block prevents an unhandled rejection error if the promise is rejected.
      // The response is already sent inside the promise.
    });
    return; // End the function here for POST requests
  }

  // Handle GET requests using the reusable proxy
  await proxy(req, res, BACKEND_BASE_URL);
>>>>>>> 9d8461fe
}<|MERGE_RESOLUTION|>--- conflicted
+++ resolved
@@ -8,16 +8,9 @@
  * ──────────────────────────────────────────────────
  */
 
-<<<<<<< HEAD
-// Disable Next.js body parsing for file uploads
-=======
-import formidable from 'formidable';
-import fs from 'fs';
-import FormData from 'form-data';
 import { proxy } from '../../../src/utils/proxy';
 
-// Disable Next.js body parsing for this route
->>>>>>> 9d8461fe
+// Disable Next.js body parsing for file uploads
 export const config = {
   api: {
     bodyParser: false,
@@ -41,174 +34,5 @@
     return;
   }
 
-<<<<<<< HEAD
-  try {
-    // Get the path segments and query parameters
-    const { path, ...queryParams } = req.query;
-    const apiPath = Array.isArray(path) ? path.join('/') : path || '';
-
-    // Build query string from query parameters (excluding 'path')
-    const queryString = Object.keys(queryParams)
-      .map(key => `${key}=${encodeURIComponent(queryParams[key])}`)
-      .join('&');
-
-    // Build the backend URL with query parameters
-    const backendUrl = queryString
-      ? `${BACKEND_BASE_URL}/${apiPath}?${queryString}`
-      : `${BACKEND_BASE_URL}/${apiPath}`;
-
-    console.log(
-      `Transcripts API: Proxying ${req.method} request to: ${backendUrl}`
-    );
-
-    // Prepare headers
-    const headers = {
-      // Forward authorization header if present
-      ...(req.headers.authorization && {
-        Authorization: req.headers.authorization,
-      }),
-    };
-
-    // Prepare request body
-    let body;
-    const fetchOptions = {
-      method: req.method,
-      headers: headers,
-    };
-
-    if (req.method !== 'GET' && req.method !== 'HEAD') {
-      // For POST requests, forward the raw request body as-is
-      body = req;
-
-      // Forward content-type header
-      if (req.headers['content-type']) {
-        headers['Content-Type'] = req.headers['content-type'];
-      }
-
-      // Add body and duplex option
-      fetchOptions.body = body;
-      fetchOptions.duplex = 'half'; // Required for streaming bodies
-    }
-
-    // Forward the request to the transcripts backend
-    const response = await fetch(backendUrl, fetchOptions);
-
-    // Get response data
-    const responseText = await response.text();
-
-    // Try to parse as JSON, fallback to text
-    let responseData;
-    try {
-      responseData = JSON.parse(responseText);
-    } catch {
-      responseData = { data: responseText };
-    }
-
-    // Return the response
-    res.status(response.status).json(responseData);
-  } catch (error) {
-    console.error('Transcripts API Proxy error:', error);
-    res.status(500).json({
-      error: 'Transcripts API proxy request failed',
-      details: error.message,
-    });
-  }
-=======
-  if (req.method === 'POST') {
-    const form = formidable();
-
-    // Use a Promise to handle the async form parsing
-    await new Promise((resolve, reject) => {
-      form.parse(req, async (err, fields, files) => {
-        if (err) {
-          res
-            .status(500)
-            .json({ error: 'Form parse error', details: err.message });
-          return reject(err);
-        }
-
-        try {
-          // Create a new FormData instance for the outgoing request
-          const formData = new FormData();
-
-          // Append fields
-          Object.entries(fields).forEach(([key, value]) => {
-            const processedValue = Array.isArray(value) ? value[0] : value;
-            formData.append(key, processedValue);
-          });
-
-          // Append files
-          Object.entries(files).forEach(([key, fileArr]) => {
-            const file = Array.isArray(fileArr) ? fileArr[0] : fileArr;
-            formData.append(key, fs.createReadStream(file.filepath), {
-              filename: file.originalFilename,
-              contentType: file.mimetype,
-            });
-          });
-
-          // --- FIXED: Use correct HTTP/HTTPS module based on protocol ---
-          const backendUrl = new URL(BACKEND_BASE_URL);
-          const isHttps = backendUrl.protocol === 'https:';
-
-          const requestOptions = {
-            method: 'POST',
-            host: backendUrl.hostname,
-            path: '/jobs',
-            port: backendUrl.port || (isHttps ? 443 : 80),
-            // Merge form-data headers with the Authorization header
-            headers: {
-              ...formData.getHeaders(),
-              ...(req.headers.authorization && {
-                Authorization: req.headers.authorization,
-              }),
-            },
-          };
-
-          // Use the appropriate HTTP/HTTPS module based on the protocol
-          const httpModule = isHttps ? require('https') : require('http');
-          const backendReq = httpModule.request(requestOptions, backendRes => {
-            let body = '';
-            backendRes.on('data', chunk => {
-              body += chunk;
-            });
-            backendRes.on('end', () => {
-              try {
-                res.status(backendRes.statusCode).json(JSON.parse(body));
-              } catch (e) {
-                res
-                  .status(500)
-                  .json({ error: 'Failed to parse backend response' });
-              }
-              resolve();
-            });
-          });
-
-          backendReq.on('error', e => {
-            console.error('Backend request error:', e);
-            res
-              .status(500)
-              .json({ error: 'Backend request failed', details: e.message });
-            reject(e);
-          });
-
-          // Pipe the form data to the request
-          formData.pipe(backendReq);
-        } catch (e) {
-          console.error('Error during backend forwarding:', e);
-          res
-            .status(500)
-            .json({ error: 'Internal server error', details: e.message });
-          reject(e);
-        }
-      });
-    }).catch(() => {
-      // This catch block prevents an unhandled rejection error if the promise is rejected.
-      // The response is already sent inside the promise.
-    });
-    return; // End the function here for POST requests
-  }
-
-  // Handle GET requests using the reusable proxy
   await proxy(req, res, BACKEND_BASE_URL);
->>>>>>> 9d8461fe
 }